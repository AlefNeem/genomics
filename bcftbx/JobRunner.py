--- conflicted
+++ resolved
@@ -9,14 +9,7 @@
 #
 #########################################################################
 
-<<<<<<< HEAD
-__version__ = "1.1.2"
-
-"""JobRunner
-
-=======
 """
->>>>>>> 223e9ebf
 Classes for starting, stopping and managing jobs.
 
 Class BaseJobRunner is a template with methods that need to be implemented
@@ -49,7 +42,7 @@
 
 """
 
-__version__ = "1.1.1"
+__version__ = "1.1.2"
 
 #######################################################################
 # Import modules that this module depends on
